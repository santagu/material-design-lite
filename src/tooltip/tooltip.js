/**
 * @license
 * Copyright 2015 Google Inc. All Rights Reserved.
 *
 * Licensed under the Apache License, Version 2.0 (the "License");
 * you may not use this file except in compliance with the License.
 * You may obtain a copy of the License at
 *
 *      http://www.apache.org/licenses/LICENSE-2.0
 *
 * Unless required by applicable law or agreed to in writing, software
 * distributed under the License is distributed on an "AS IS" BASIS,
 * WITHOUT WARRANTIES OR CONDITIONS OF ANY KIND, either express or implied.
 * See the License for the specific language governing permissions and
 * limitations under the License.
 */

(function() {
  'use strict';

  /**
   * Class constructor for Tooltip MDL component.
   * Implements MDL component design pattern defined at:
   * https://github.com/jasonmayes/mdl-component-design-pattern
   *
   * @constructor
   * @param {HTMLElement} element The element that will be upgraded.
   */
  var MaterialTooltip = function MaterialTooltip(element) {
    this.element_ = element;

    // Initialize instance.
    this.init();
  };
  window['MaterialTooltip'] = MaterialTooltip;

  /**
   * Store constants in one place so they can be updated easily.
   *
   * @enum {string | number}
   * @private
   */
  MaterialTooltip.prototype.Constant_ = {
    // None for now.
  };

  /**
   * Store strings for class names defined by this component that are used in
   * JavaScript. This allows us to simply change it in one place should we
   * decide to modify at a later date.
   *
   * @enum {string}
   * @private
   */
  MaterialTooltip.prototype.CssClasses_ = {
    IS_ACTIVE: 'is-active'
  };

  /**
   * Handle mouseenter for tooltip.
   *
   * @param {Event} event The event that fired.
   * @private
   */
  MaterialTooltip.prototype.handleMouseEnter_ = function(event) {
    var props = event.target.getBoundingClientRect();
    var left = props.left + (props.width / 2);
    var marginLeft = -1 * (this.element_.offsetWidth / 2);

    if (left + marginLeft < 0) {
      this.element_.style.left = 0;
      this.element_.style.marginLeft = 0;
    } else {
      this.element_.style.left = left + 'px';
      this.element_.style.marginLeft = marginLeft + 'px';
    }

    this.element_.style.top = props.top + props.height + 10 + 'px';
    this.element_.classList.add(this.CssClasses_.IS_ACTIVE);
  };

  /**
   * Handle mouseleave for tooltip.
   *
   * @private
   */
  MaterialTooltip.prototype.handleMouseLeave_ = function() {
    this.element_.classList.remove(this.CssClasses_.IS_ACTIVE);
  };

  /**
   * Initialize element.
   */
  MaterialTooltip.prototype.init = function() {

    if (this.element_) {
      var forElId = this.element_.getAttribute('for');

      if (forElId) {
        this.forElement_ = document.getElementById(forElId);
      }

      if (this.forElement_) {
<<<<<<< HEAD
        // It's left here because it prevents accidental text selection on Android
        if (!this.forElement_.getAttribute('tabindex')) {
=======
        // Tabindex needs to be set for `blur` events to be emitted
        if (!this.forElement_.hasAttribute('tabindex')) {
>>>>>>> aa5699e6
          this.forElement_.setAttribute('tabindex', '0');
        }

        this.boundMouseEnterHandler = this.handleMouseEnter_.bind(this);
        this.boundMouseLeaveHandler = this.handleMouseLeave_.bind(this);
        this.forElement_.addEventListener('mouseenter', this.boundMouseEnterHandler, false);
        this.forElement_.addEventListener('touchend', this.boundMouseEnterHandler, false);
        this.forElement_.addEventListener('mouseleave', this.boundMouseLeaveHandler, false);
        window.addEventListener('touchstart', this.boundMouseLeaveHandler);
      }
    }
  };

  /**
   * Downgrade the component
   *
   * @private
   */
  MaterialTooltip.prototype.mdlDowngrade_ = function() {
    if (this.forElement_) {
      this.forElement_.removeEventListener('mouseenter', this.boundMouseEnterHandler, false);
      this.forElement_.removeEventListener('touchend', this.boundMouseEnterHandler, false);
      this.forElement_.removeEventListener('mouseleave', this.boundMouseLeaveHandler, false);
      window.removeEventListener('touchstart', this.boundMouseLeaveHandler);
    }
  };

  // The component registers itself. It can assume componentHandler is available
  // in the global scope.
  componentHandler.register({
    constructor: MaterialTooltip,
    classAsString: 'MaterialTooltip',
    cssClass: 'mdl-tooltip'
  });
})();<|MERGE_RESOLUTION|>--- conflicted
+++ resolved
@@ -101,13 +101,8 @@
       }
 
       if (this.forElement_) {
-<<<<<<< HEAD
         // It's left here because it prevents accidental text selection on Android
-        if (!this.forElement_.getAttribute('tabindex')) {
-=======
-        // Tabindex needs to be set for `blur` events to be emitted
         if (!this.forElement_.hasAttribute('tabindex')) {
->>>>>>> aa5699e6
           this.forElement_.setAttribute('tabindex', '0');
         }
 
